<?xml version="1.0" encoding="ISO-8859-1"?>



<!--

Configuration sets for Baryon Resonance decayer

Configurable Parameters:
..........................................................................................................
Name                          Type        Optional   Comment
..........................................................................................................
FFScaling                     double      No         Scaling factor for Form Factor for Gamma Delta coupling
                                                     This value is coming from an MiniBooNE technical note

Delta-ThetaOnly               bool        yes        Pion angolar distribution from delta decay isotropic in phi

Delta-R33                     vec-double  No         Values for the R33 parameter of the
                                                     pion angular distribution in the Delta reference frame.
                                                  
Delta-Q2                      vec-double  Yes        Values that sets the Q2 regions of the parameters
                                                     This is requested only if Delta-R33 has more than one parameter

Delta-R31                     vec-double  Yes        Values for the R31 parameter of the
                                                     pion angular distribution in the Delta reference frame.
                                                     There is not default here: if Delta-ThetaOnly is false, the parameter must be here

Delta-R3m1                    vec-double  Yes        Vlues for the R31 parameter of the
                                                     pion angular distribution in the Delta reference frame.
                                                     There is not default here: if Delta-ThetaOnly is false, the parameter must be here

-->



<alg_conf>

  <param_set name="Default">

    <param type="string" name="CommonDecay"> DecayFlags </param>

    <param type="double" name="FFScaling">  0.706    </param>

    <!-- MiniBooNE -->
    <param type="bool" name="Delta-ThetaOnly"> true </param>
    <param type="vec-double" name="Delta-R33" delim=";"> 0.75 </param>
<<<<<<< HEAD

  </param_set>
  
  <param_set name="BeforeHadronTransport">
    <param type="bool" name="RunBeforeHadronTransport"> true  </param>
  </param_set>
  
  <param_set name="AfterHadronTransport">
    <param type="bool" name="RunBeforeHadronTransport"> false </param>
  </param_set>

  
  <!-- 
       ANL decay distributions are from the paper 
       https://doi.org/10.1103/PhysRevD.25.1161
       G. M. Radecky et al, PhysRevD.25.1161 
       
       The reports also standard deviations for the R parameters
  --> 

  <param_set name="BeforeHadronTransport_ANL">
    
    <param type="bool" name="RunBeforeHadronTransport"> true  </param>
    
    <param type="bool" name="Delta-ThetaOnly"> false </param>
    <param type="vec-double" name="Delta-R33" delim=";">    0.523 ;  0.649 ;  0.674 ;  0.748 </param>
    <param type="vec-double" name="Delta-R31" delim=";">   -0.322 ; -0.128 ; -0.017 ;  0.041 </param>
    <param type="vec-double" name="Delta-R3m1" delim=";">  -0.138 ;  0.034 ; -0.203 ; -0.162 </param>
    <param type="vec-double" name="Delta-Q2" delim=";">          0.1  ;   0.3  ;   0.5   </param>
    
  </param_set>

  <param_set name="AfterHadronTransport_ANL">
    
    <param type="bool" name="RunBeforeHadronTransport"> false </param>
=======
>>>>>>> 10252716

    <param type="bool" name="Delta-ThetaOnly"> false </param>
    <param type="vec-double" name="Delta-R33" delim=";">    0.523 ;  0.649 ;  0.674 ;  0.748 </param>
    <param type="vec-double" name="Delta-R31" delim=";">   -0.322 ; -0.128 ; -0.017 ;  0.041 </param>
    <param type="vec-double" name="Delta-R3m1" delim=";">  -0.138 ;  0.034 ; -0.203 ; -0.162 </param>
    <param type="vec-double" name="Delta-Q2" delim=";">          0.1  ;   0.3  ;   0.5   </param>
    
  </param_set>


  <!-- 
       BNL decay distributions are from the paper 
       https://doi.org/10.1103/PhysRevD.19.2521
       S. J. Barish et al, Phys. Rev. D 19, 2521
       
       The reports also standard deviations for the R parameters
  --> 

  <param_set name="BeforeHadronTransport_BNL">
    
    <param type="bool" name="RunBeforeHadronTransport"> true  </param>

    <param type="bool" name="Delta-ThetaOnly"> false </param>
    <param type="vec-double" name="Delta-R33" delim=";">    0.634 ;  0.679 ;  0.694 </param>
    <param type="vec-double" name="Delta-R31" delim=";">   -0.400 ; -0.124 ;  0.035 </param>
    <param type="vec-double" name="Delta-R3m1" delim=";">  -0.122 ;  0.177 ; -0.132 </param>
    <param type="vec-double" name="Delta-Q2" delim=";">          0.1   ;  0.3  </param>
    
  </param_set>

  <param_set name="AfterHadronTransport_BNL">
    
    <param type="bool" name="RunBeforeHadronTransport"> false </param>

    <param type="bool" name="Delta-ThetaOnly"> false </param>
    <param type="vec-double" name="Delta-R33" delim=";">    0.634 ;  0.679 ;  0.694 </param>
    <param type="vec-double" name="Delta-R31" delim=";">   -0.400 ; -0.124 ;  0.035 </param>
    <param type="vec-double" name="Delta-R3m1" delim=";">  -0.122 ;  0.177 ; -0.132 </param>
    <param type="vec-double" name="Delta-Q2" delim=";">          0.1   ;  0.3  </param>
    
  </param_set>


  <!-- 
      ANL+BNL decay distributions come from an attempt to combine both 
      The work was done by the NuWro collaboration 
      
     Standard deviations for the R parameters are not avalable to the GENIE collaboration
  --> 

  <param_set name="BeforeHadronTransport_ANL+BNL">
    
    <param type="bool" name="RunBeforeHadronTransport"> true  </param>

    <param type="bool" name="Delta-ThetaOnly"> false </param>
    <param type="vec-double" name="Delta-R33" delim=";">    0.661 ;  0.673 ; 0.750 ; 0.800 </param>
    <param type="vec-double" name="Delta-R31" delim=";">   -0.213 ;  0.025 ; 0.036 ; 0.075 </param>
    <param type="vec-double" name="Delta-R3m1" delim=";">  -0.133 ; -0.075 ; 0.046 ; 0.004 </param>
    <param type="vec-double" name="Delta-Q2" delim=";">          0.2   ;  0.4  ;  0.6   </param>
    
  </param_set>

  <param_set name="AfterHadronTransport_ANL+BNL">
    
    <param type="bool" name="RunBeforeHadronTransport"> false </param>

    <param type="bool" name="Delta-ThetaOnly" delim=";"> false </param>
    <param type="vec-double" name="Delta-R33" delim=";">    0.661 ;  0.673 ; 0.750 ; 0.800 </param>
    <param type="vec-double" name="Delta-R31" delim=";">   -0.213 ;  0.025 ; 0.036 ; 0.075 </param>
    <param type="vec-double" name="Delta-R3m1" delim=";">  -0.133 ; -0.075 ; 0.046 ; 0.004 </param>
    <param type="vec-double" name="Delta-Q2" delim=";">          0.2   ;  0.4  ;  0.6   </param>
    
  </param_set>

</alg_conf><|MERGE_RESOLUTION|>--- conflicted
+++ resolved
@@ -36,7 +36,6 @@
 <alg_conf>
 
   <param_set name="Default">
-
     <param type="string" name="CommonDecay"> DecayFlags </param>
 
     <param type="double" name="FFScaling">  0.706    </param>
@@ -44,13 +43,13 @@
     <!-- MiniBooNE -->
     <param type="bool" name="Delta-ThetaOnly"> true </param>
     <param type="vec-double" name="Delta-R33" delim=";"> 0.75 </param>
-<<<<<<< HEAD
-
   </param_set>
   
+
   <param_set name="BeforeHadronTransport">
     <param type="bool" name="RunBeforeHadronTransport"> true  </param>
   </param_set>
+
   
   <param_set name="AfterHadronTransport">
     <param type="bool" name="RunBeforeHadronTransport"> false </param>
@@ -80,8 +79,6 @@
   <param_set name="AfterHadronTransport_ANL">
     
     <param type="bool" name="RunBeforeHadronTransport"> false </param>
-=======
->>>>>>> 10252716
 
     <param type="bool" name="Delta-ThetaOnly"> false </param>
     <param type="vec-double" name="Delta-R33" delim=";">    0.523 ;  0.649 ;  0.674 ;  0.748 </param>
