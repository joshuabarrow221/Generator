//____________________________________________________________________________
/*
 Copyright (c) 2003-2018, The GENIE Collaboration
 For the full text of the license visit http://copyright.genie-mc.org
 or see $GENIE/LICENSE

 Author: Costas Andreopoulos <costas.andreopoulos \at stfc.ac.uk>
         University of Liverpool & STFC Rutherford Appleton Lab

 For the class documentation see the corresponding header file.

 Important revisions after version 2.0.0 :
 @ Feb 07, 2009 - CA
   Removed call to AddTargetNucleusRemnant(). This simulation step is now
   performed further upstream in the processing chain.
 @ Mar 03, 2009 - CA
   Moved into the new RES package from its previous location (EVGModules)
 @ Jul 23, 2010 - CA
   Use ResonanceCharge() from base class. Function removed from utils::res.

*/
//____________________________________________________________________________

<<<<<<< HEAD
#include <RVersion.h>
=======
// #include <RVersion.h>
// #if ROOT_VERSION_CODE >= ROOT_VERSION(5,15,6)
// #include <TMCParticle.h>
// #else
// #include <TMCParticle6.h>
// #endif
>>>>>>> f908619b

#include "Framework/Algorithm/AlgConfigPool.h"
#include "Framework/Conventions/Constants.h"
#include "Framework/EventGen/EVGThreadException.h"
#include "Framework/GHEP/GHepStatus.h"
#include "Framework/GHEP/GHepRecord.h"
#include "Framework/GHEP/GHepParticle.h"
#include "Framework/GHEP/GHepFlags.h"
#include "Framework/Interaction/Interaction.h"
#include "Framework/Interaction/SppChannel.h"
#include "Framework/Messenger/Messenger.h"
#include "Framework/ParticleData/BaryonResonance.h"
#include "Framework/ParticleData/BaryonResUtils.h"
#include "Framework/ParticleData/PDGLibrary.h"
#include "Framework/ParticleData/PDGCodes.h"
#include "Framework/ParticleData/PDGUtils.h"
#include "Framework/Utils/PrintUtils.h"
<<<<<<< HEAD
#include "Physics/Decay/Decayer.h"
=======
// #include "Physics/Decay/DecayModelI.h"
>>>>>>> f908619b
#include "Physics/Resonance/EventGen/RESHadronicSystemGenerator.h"

using namespace genie;
using namespace genie::constants;

//___________________________________________________________________________
RESHadronicSystemGenerator::RESHadronicSystemGenerator() :
HadronicSystemGenerator("genie::RESHadronicSystemGenerator")
{

}
//___________________________________________________________________________
RESHadronicSystemGenerator::RESHadronicSystemGenerator(string config):
HadronicSystemGenerator("genie::RESHadronicSystemGenerator", config)
{

}
//___________________________________________________________________________
RESHadronicSystemGenerator::~RESHadronicSystemGenerator()
{

}
//___________________________________________________________________________
void RESHadronicSystemGenerator::ProcessEventRecord(GHepRecord * evrec) const
{
// This method generates the final state hadronic system

  // Get the right resonance PDG code so that the selected resonance
  // conserves charge
  int pdgc = GetResonancePdgCode(evrec);

  // Add the selected resonance
  this->AddResonance(evrec,pdgc);

  // Decay the resonance (and its decay products, if they include resonances)
  fResonanceDecayer->ProcessEventRecord(evrec);

  // Add the baryon resonance decay products at the event record
  //this->AddResonanceDecayProducts(evrec,pdgc);

  // Handle resonance decay channels to other resonances or short-living
  //   partices
  //LOG("RESHadronicVtx", pNOTICE)
  //   << "Decay any resonance in  the initial resonance decay products";
  //this->PreHadronTransportDecays(evrec);
}
//___________________________________________________________________________
int RESHadronicSystemGenerator::GetResonancePdgCode(GHepRecord * evrec) const
{
// In the RES thread the resonance is specifed when selecting interaction
// This method adds it to the GHEP record.

  Interaction * interaction = evrec->Summary();

  // Get resonance id
  const XclsTag & xcls = interaction->ExclTag();
  assert(xcls.KnownResonance());
  Resonance_t res = xcls.Resonance();

  // Get resonance charge
  int q_res = this->ResonanceCharge(evrec);

  // Find resonance PDG code from resonance charge and id
  int pdgc = utils::res::PdgCode(res, q_res);

  LOG("RESHadronicVtx", pNOTICE)
     << "Selected event has RES with PDGC = " << pdgc << ", Q = " << q_res;

  return pdgc;
}
//___________________________________________________________________________
void RESHadronicSystemGenerator::AddResonance(
                                         GHepRecord * evrec, int pdgc) const
{
  //-- Compute RES p4 = p4(neutrino) + p4(hit nucleon) - p4(primary lepton)
  TLorentzVector p4 = this->Hadronic4pLAB(evrec);

  //-- Add the resonance at the EventRecord
  GHepStatus_t ist = kIStPreDecayResonantState;
  int mom = evrec->HitNucleonPosition();

  //-- Get vtx position
  GHepParticle * neutrino  = evrec->Probe();
  const TLorentzVector & vtx = *(neutrino->X4());

  evrec->AddParticle(pdgc, ist, mom,-1,-1,-1, p4, vtx);
}
//___________________________________________________________________________
<<<<<<< HEAD
void RESHadronicSystemGenerator::AddResonanceDecayProducts(
   				         GHepRecord * evrec, int pdgc) const
{
// Decay the baryon resonance, take the decay products, boost them in the LAB
// and add them in the GHEP record.
// Unlike the SPP thread where the resonance decay products are determined
// from the selected SPP channel, in the RES thread we can any of the the
// resonance's kinematically available(the RES is not on the mass shell)decay
// channels

  // find the resonance position
  int irpos = evrec->ParticlePosition(pdgc, kIStPreDecayResonantState, 0);
  assert(irpos>0);

  // access the GHEP entry
  GHepParticle * resonance = evrec->Particle(irpos);
  assert(resonance);

  // resonance location
  const TLorentzVector & x4 = *(resonance->X4());

  // prepare the decayer inputs
  DecayerInputs_t dinp;
  dinp.PdgCode = pdgc;
  dinp.P4      = resonance->P4();

  // do the decay
  TClonesArray * decay_products = fResonanceDecayer->Decay(dinp);
  if(!decay_products) {
     LOG("RESHadronicVtx", pWARN) << "Got an empty decay product list!";
     LOG("RESHadronicVtx", pWARN)
                      << "Quitting the current event generation thread";

     evrec->EventFlags()->SetBitNumber(kHadroSysGenErr, true);

     genie::exceptions::EVGThreadException exception;
     exception.SetReason("Not enough phase space for hadronizer");
     exception.SwitchOnFastForward();
     throw exception;

     return;
  }

  // get the decay weight (if any)
  double wght = fResonanceDecayer->Weight();

  // update the event weight
  evrec->SetWeight(wght * evrec->Weight());

  // decide the istatus of decay products
  GHepParticle * nuc = evrec->TargetNucleus();
  GHepStatus_t dpist = (nuc) ? kIStHadronInTheNucleus : kIStStableFinalState;

  // if the list is not empty, boost and copy the decay products in GHEP
  if(decay_products) {

     // first, mark the resonance as decayed
     resonance->SetStatus(kIStDecayedState);

     // loop over the daughter and add them to the event record
     GHepParticle * dpmc = 0;
     TObjArrayIter decay_iter(decay_products);

     while( (dpmc = (GHepParticle *) decay_iter.Next()) ) {

        int dppdg = dpmc->Pdg();
        double px = dpmc->Px();
        double py = dpmc->Py();
        double pz = dpmc->Pz();
        double E  = dpmc->Energy();
        TLorentzVector p4(px,py,pz,E);

       //-- Only add the decay products - the mother particle already exists
       if(dpmc->Status()==kIStStableFinalState) {
         evrec->AddParticle(dppdg,dpist,irpos,-1,-1,-1, p4, x4);
       }
     }

     // done, release the original list
     decay_products->Delete();
     delete decay_products;
  }// !=0
}
=======
// void RESHadronicSystemGenerator::AddResonanceDecayProducts(
//    				         GHepRecord * evrec, int pdgc) const
// {
// // Decay the baryon resonance, take the decay products, boost them in the LAB
// // and add them in the GHEP record.
// // Unlike the SPP thread where the resonance decay products are determined
// // from the selected SPP channel, in the RES thread we can any of the the
// // resonance's kinematically available(the RES is not on the mass shell)decay
// // channels
//
//   // find the resonance position
//   int irpos = evrec->ParticlePosition(pdgc, kIStPreDecayResonantState, 0);
//   assert(irpos>0);
//
//   // access the GHEP entry
//   GHepParticle * resonance = evrec->Particle(irpos);
//   assert(resonance);
//
//   // resonance location
//   const TLorentzVector & x4 = *(resonance->X4());
//
//   // prepare the decayer inputs
//   DecayerInputs_t dinp;
//   dinp.PdgCode = pdgc;
//   dinp.P4      = resonance->P4();
//
//   // do the decay
//   TClonesArray * decay_products = fResonanceDecayer->Decay(dinp);
//   if(!decay_products) {
//      LOG("RESHadronicVtx", pWARN) << "Got an empty decay product list!";
//      LOG("RESHadronicVtx", pWARN)
//                       << "Quitting the current event generation thread";
//
//      evrec->EventFlags()->SetBitNumber(kHadroSysGenErr, true);
//
//      genie::exceptions::EVGThreadException exception;
//      exception.SetReason("Not enough phase space for hadronizer");
//      exception.SwitchOnFastForward();
//      throw exception;
//
//      return;
//   }
//
//   // get the decay weight (if any)
//   double wght = fResonanceDecayer->Weight();
//
//   // update the event weight
//   evrec->SetWeight(wght * evrec->Weight());
//
//   // decide the istatus of decay products
//   GHepParticle * nuc = evrec->TargetNucleus();
//   GHepStatus_t dpist = (nuc) ? kIStHadronInTheNucleus : kIStStableFinalState;
//
//   // if the list is not empty, boost and copy the decay products in GHEP
//   if(decay_products) {
//
//      // first, mark the resonance as decayed
//      resonance->SetStatus(kIStDecayedState);
//
//      // loop over the daughter and add them to the event record
//      TMCParticle * dpmc = 0;
//      TObjArrayIter decay_iter(decay_products);
//
//      while( (dpmc = (TMCParticle *) decay_iter.Next()) ) {
//
//         int dppdg = dpmc->GetKF();
//         double px = dpmc->GetPx();
//         double py = dpmc->GetPy();
//         double pz = dpmc->GetPz();
//         double E  = dpmc->GetEnergy();
//         TLorentzVector p4(px,py,pz,E);
//
//        //-- Only add the decay products - the mother particle already exists
//        if(dpmc->GetKS()==1) {
//          evrec->AddParticle(dppdg,dpist,irpos,-1,-1,-1, p4, x4);
//        }
//      }
//
//      // done, release the original list
//      decay_products->Delete();
//      delete decay_products;
//   }// !=0
// }
>>>>>>> f908619b
//___________________________________________________________________________
void RESHadronicSystemGenerator::Configure(const Registry & config)
{
  Algorithm::Configure(config);
  this->LoadConfig();
}
//___________________________________________________________________________
void RESHadronicSystemGenerator::Configure(string config)
{
  Algorithm::Configure(config);
  this->LoadConfig();
}
//___________________________________________________________________________
void RESHadronicSystemGenerator::LoadConfig(void)
{
  fResonanceDecayer = 0;
  //fPreINukeDecayer  = 0;

  // Get the specified decayers
  fResonanceDecayer =
<<<<<<< HEAD
         dynamic_cast<const Decayer *> (this->SubAlg("Decayer"));
=======
      dynamic_cast<const EventRecordVisitorI *> (this->SubAlg("Decayer"));
>>>>>>> f908619b
  assert(fResonanceDecayer);
  // fPreINukeDecayer =
  //    dynamic_cast<const EventRecordVisitorI *> (this->SubAlg("PreTransportDecayer"));
  // assert(fPreINukeDecayer);
}
//___________________________________________________________________________<|MERGE_RESOLUTION|>--- conflicted
+++ resolved
@@ -21,16 +21,12 @@
 */
 //____________________________________________________________________________
 
-<<<<<<< HEAD
-#include <RVersion.h>
-=======
 // #include <RVersion.h>
 // #if ROOT_VERSION_CODE >= ROOT_VERSION(5,15,6)
 // #include <TMCParticle.h>
 // #else
 // #include <TMCParticle6.h>
 // #endif
->>>>>>> f908619b
 
 #include "Framework/Algorithm/AlgConfigPool.h"
 #include "Framework/Conventions/Constants.h"
@@ -48,11 +44,7 @@
 #include "Framework/ParticleData/PDGCodes.h"
 #include "Framework/ParticleData/PDGUtils.h"
 #include "Framework/Utils/PrintUtils.h"
-<<<<<<< HEAD
-#include "Physics/Decay/Decayer.h"
-=======
 // #include "Physics/Decay/DecayModelI.h"
->>>>>>> f908619b
 #include "Physics/Resonance/EventGen/RESHadronicSystemGenerator.h"
 
 using namespace genie;
@@ -141,91 +133,6 @@
   evrec->AddParticle(pdgc, ist, mom,-1,-1,-1, p4, vtx);
 }
 //___________________________________________________________________________
-<<<<<<< HEAD
-void RESHadronicSystemGenerator::AddResonanceDecayProducts(
-   				         GHepRecord * evrec, int pdgc) const
-{
-// Decay the baryon resonance, take the decay products, boost them in the LAB
-// and add them in the GHEP record.
-// Unlike the SPP thread where the resonance decay products are determined
-// from the selected SPP channel, in the RES thread we can any of the the
-// resonance's kinematically available(the RES is not on the mass shell)decay
-// channels
-
-  // find the resonance position
-  int irpos = evrec->ParticlePosition(pdgc, kIStPreDecayResonantState, 0);
-  assert(irpos>0);
-
-  // access the GHEP entry
-  GHepParticle * resonance = evrec->Particle(irpos);
-  assert(resonance);
-
-  // resonance location
-  const TLorentzVector & x4 = *(resonance->X4());
-
-  // prepare the decayer inputs
-  DecayerInputs_t dinp;
-  dinp.PdgCode = pdgc;
-  dinp.P4      = resonance->P4();
-
-  // do the decay
-  TClonesArray * decay_products = fResonanceDecayer->Decay(dinp);
-  if(!decay_products) {
-     LOG("RESHadronicVtx", pWARN) << "Got an empty decay product list!";
-     LOG("RESHadronicVtx", pWARN)
-                      << "Quitting the current event generation thread";
-
-     evrec->EventFlags()->SetBitNumber(kHadroSysGenErr, true);
-
-     genie::exceptions::EVGThreadException exception;
-     exception.SetReason("Not enough phase space for hadronizer");
-     exception.SwitchOnFastForward();
-     throw exception;
-
-     return;
-  }
-
-  // get the decay weight (if any)
-  double wght = fResonanceDecayer->Weight();
-
-  // update the event weight
-  evrec->SetWeight(wght * evrec->Weight());
-
-  // decide the istatus of decay products
-  GHepParticle * nuc = evrec->TargetNucleus();
-  GHepStatus_t dpist = (nuc) ? kIStHadronInTheNucleus : kIStStableFinalState;
-
-  // if the list is not empty, boost and copy the decay products in GHEP
-  if(decay_products) {
-
-     // first, mark the resonance as decayed
-     resonance->SetStatus(kIStDecayedState);
-
-     // loop over the daughter and add them to the event record
-     GHepParticle * dpmc = 0;
-     TObjArrayIter decay_iter(decay_products);
-
-     while( (dpmc = (GHepParticle *) decay_iter.Next()) ) {
-
-        int dppdg = dpmc->Pdg();
-        double px = dpmc->Px();
-        double py = dpmc->Py();
-        double pz = dpmc->Pz();
-        double E  = dpmc->Energy();
-        TLorentzVector p4(px,py,pz,E);
-
-       //-- Only add the decay products - the mother particle already exists
-       if(dpmc->Status()==kIStStableFinalState) {
-         evrec->AddParticle(dppdg,dpist,irpos,-1,-1,-1, p4, x4);
-       }
-     }
-
-     // done, release the original list
-     decay_products->Delete();
-     delete decay_products;
-  }// !=0
-}
-=======
 // void RESHadronicSystemGenerator::AddResonanceDecayProducts(
 //    				         GHepRecord * evrec, int pdgc) const
 // {
@@ -309,7 +216,6 @@
 //      delete decay_products;
 //   }// !=0
 // }
->>>>>>> f908619b
 //___________________________________________________________________________
 void RESHadronicSystemGenerator::Configure(const Registry & config)
 {
@@ -330,11 +236,7 @@
 
   // Get the specified decayers
   fResonanceDecayer =
-<<<<<<< HEAD
-         dynamic_cast<const Decayer *> (this->SubAlg("Decayer"));
-=======
       dynamic_cast<const EventRecordVisitorI *> (this->SubAlg("Decayer"));
->>>>>>> f908619b
   assert(fResonanceDecayer);
   // fPreINukeDecayer =
   //    dynamic_cast<const EventRecordVisitorI *> (this->SubAlg("PreTransportDecayer"));
