--- conflicted
+++ resolved
@@ -68,13 +68,9 @@
               // TODO: rename this value when the correct variables are identified
   kPSTAfE,
   kPSEgTlOgfE,
-<<<<<<< HEAD
-  kPSDMELEvGen, // Equivalent to kPSQELEvGen for Dark Matter scattering
+  kPSDMELEvGen, // Equivalent to kPSQELEvGen for Dark Matter scattering  
+  kPSlog10xlog10Q2fE,
   kPSEDNufE // Used for Dark Neutrinos, two body final state
-=======
-  kPSDMELEvGen, // Equivalent to kPSQELEvGen for Dark Matter scattering  
-  kPSlog10xlog10Q2fE
->>>>>>> fa3e55f1
 } KinePhaseSpace_t;
 
 class KinePhaseSpace
@@ -130,11 +126,8 @@
       case(kPSQELEvGen)   : return "<QELEvGen>"; break;
       case(kPSDMELEvGen)  : return "<DMELEvGen>"; break;
       case(kPSTAfE)       : return "<{TA}|E>";   break;
-<<<<<<< HEAD
       case(kPSEDNufE)     : return "<{EDNu}|E>"; break; 
-=======
       case(kPSlog10xlog10Q2fE) : return "<{log10x,log10Q2}|E>"; break;
->>>>>>> fa3e55f1
     }
     return "** Undefined kinematic phase space **";
   }
